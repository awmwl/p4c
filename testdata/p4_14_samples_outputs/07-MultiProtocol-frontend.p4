#include <core.p4>
#include <v1model.p4>

struct ingress_metadata_t {
    bit<1> drop;
    bit<9> egress_port;
    bit<4> packet_type;
}

header ethernet_t {
    bit<48> dstAddr;
    bit<48> srcAddr;
    bit<16> etherType;
}

header icmp_t {
    bit<16> typeCode;
    bit<16> hdrChecksum;
}

header ipv4_t {
    bit<4>  version;
    bit<4>  ihl;
    bit<8>  diffserv;
    bit<16> totalLen;
    bit<16> identification;
    bit<3>  flags;
    bit<13> fragOffset;
    bit<8>  ttl;
    bit<8>  protocol;
    bit<16> hdrChecksum;
    bit<32> srcAddr;
    bit<32> dstAddr;
}

header ipv6_t {
    bit<4>   version;
    bit<8>   trafficClass;
    bit<20>  flowLabel;
    bit<16>  payloadLen;
    bit<8>   nextHdr;
    bit<8>   hopLimit;
    bit<128> srcAddr;
    bit<128> dstAddr;
}

header tcp_t {
    bit<16> srcPort;
    bit<16> dstPort;
    bit<32> seqNo;
    bit<32> ackNo;
    bit<4>  dataOffset;
    bit<4>  res;
    bit<8>  flags;
    bit<16> window;
    bit<16> checksum;
    bit<16> urgentPtr;
}

header udp_t {
    bit<16> srcPort;
    bit<16> dstPort;
    bit<16> length_;
    bit<16> checksum;
}

header vlan_tag_t {
    bit<3>  pcp;
    bit<1>  cfi;
    bit<12> vid;
    bit<16> etherType;
}

struct metadata {
    @name("ing_metadata") 
    ingress_metadata_t ing_metadata;
}

struct headers {
    @name("ethernet") 
    ethernet_t ethernet;
    @name("icmp") 
    icmp_t     icmp;
    @name("ipv4") 
    ipv4_t     ipv4;
    @name("ipv6") 
    ipv6_t     ipv6;
    @name("tcp") 
    tcp_t      tcp;
    @name("udp") 
    udp_t      udp;
    @name("vlan_tag") 
    vlan_tag_t vlan_tag;
}

parser ParserImpl(packet_in packet, out headers hdr, inout metadata meta, inout standard_metadata_t standard_metadata) {
    @name("parse_icmp") state parse_icmp {
        packet.extract<icmp_t>(hdr.icmp);
        transition accept;
    }
    @name("parse_ipv4") state parse_ipv4 {
        packet.extract<ipv4_t>(hdr.ipv4);
        transition select(hdr.ipv4.fragOffset, hdr.ipv4.ihl, hdr.ipv4.protocol) {
            (13w0x0 &&& 13w0x0, 4w0x5 &&& 4w0xf, 8w0x1 &&& 8w0xff): parse_icmp;
            (13w0x0 &&& 13w0x0, 4w0x5 &&& 4w0xf, 8w0x6 &&& 8w0xff): parse_tcp;
            (13w0x0 &&& 13w0x0, 4w0x5 &&& 4w0xf, 8w0x11 &&& 8w0xff): parse_udp;
            default: accept;
        }
    }
    @name("parse_ipv6") state parse_ipv6 {
        packet.extract<ipv6_t>(hdr.ipv6);
        transition select(hdr.ipv6.nextHdr) {
            8w0x1: parse_icmp;
            8w0x6: parse_tcp;
            8w0x11: parse_udp;
            default: accept;
        }
    }
    @name("parse_tcp") state parse_tcp {
        packet.extract<tcp_t>(hdr.tcp);
        transition accept;
    }
    @name("parse_udp") state parse_udp {
        packet.extract<udp_t>(hdr.udp);
        transition accept;
    }
    @name("parse_vlan_tag") state parse_vlan_tag {
        packet.extract<vlan_tag_t>(hdr.vlan_tag);
        transition select(hdr.vlan_tag.etherType) {
            16w0x800: parse_ipv4;
            16w0x86dd: parse_ipv6;
            default: accept;
        }
    }
    @name("start") state start {
        packet.extract<ethernet_t>(hdr.ethernet);
        transition select(hdr.ethernet.etherType) {
            16w0x8100: parse_vlan_tag;
            16w0x9100: parse_vlan_tag;
            16w0x800: parse_ipv4;
            16w0x86dd: parse_ipv6;
            default: accept;
        }
    }
}

control egress(inout headers hdr, inout metadata meta, inout standard_metadata_t standard_metadata) {
    apply {
    }
}

control ingress(inout headers hdr, inout metadata meta, inout standard_metadata_t standard_metadata) {
    @name("l2_packet") action l2_packet_0() {
        meta.ing_metadata.packet_type = 4w0;
    }
    @name("ipv4_packet") action ipv4_packet_0() {
        meta.ing_metadata.packet_type = 4w1;
    }
    @name("ipv6_packet") action ipv6_packet_0() {
        meta.ing_metadata.packet_type = 4w2;
    }
    @name("mpls_packet") action mpls_packet_0() {
        meta.ing_metadata.packet_type = 4w3;
    }
    @name("mim_packet") action mim_packet_0() {
        meta.ing_metadata.packet_type = 4w4;
    }
    @name("nop") action nop_0() {
    }
<<<<<<< HEAD
    @name("set_egress_port") action set_egress_port_0(bit<8> egress_port) {
        meta.ing_metadata.egress_port = egress_port;
    }
    @name("ethertype_match") table ethertype_match_0() {
=======
    @name("drop") action drop() {
        meta.ing_metadata.drop = 1w1;
    }
    @name("set_egress_port") action set_egress_port(bit<9> egress_port) {
        meta.ing_metadata.egress_port = egress_port;
    }
    @name("send_packet") action send_packet() {
        standard_metadata.egress_spec = meta.ing_metadata.egress_port;
    }
    @name("ethertype_match") table ethertype_match() {
>>>>>>> 4b1313e1
        actions = {
            l2_packet_0();
            ipv4_packet_0();
            ipv6_packet_0();
            mpls_packet_0();
            mim_packet_0();
            NoAction();
        }
        key = {
            hdr.ethernet.etherType: exact;
        }
        default_action = NoAction();
    }
<<<<<<< HEAD
    @name("ipv4_match") table ipv4_match_0() {
=======
    @name("icmp_check") table icmp_check() {
        actions = {
            nop();
            drop();
            NoAction();
        }
        key = {
            hdr.icmp.typeCode: exact;
        }
        default_action = NoAction();
    }
    @name("ipv4_match") table ipv4_match() {
>>>>>>> 4b1313e1
        actions = {
            nop_0();
            set_egress_port_0();
            NoAction();
        }
        key = {
            hdr.ipv4.dstAddr: exact;
        }
        default_action = NoAction();
    }
    @name("ipv6_match") table ipv6_match_0() {
        actions = {
            nop_0();
            set_egress_port_0();
            NoAction();
        }
        key = {
            hdr.ipv6.dstAddr: exact;
        }
        default_action = NoAction();
    }
    @name("l2_match") table l2_match_0() {
        actions = {
            nop_0();
            set_egress_port_0();
            NoAction();
        }
        key = {
            hdr.ethernet.dstAddr: exact;
        }
        default_action = NoAction();
    }
    @name("set_egress") table set_egress() {
        actions = {
            nop();
            send_packet();
            NoAction();
        }
        key = {
            meta.ing_metadata.drop: exact;
        }
        default_action = NoAction();
    }
    @name("tcp_check") table tcp_check() {
        actions = {
            nop();
            drop();
            NoAction();
        }
        key = {
            hdr.tcp.dstPort: exact;
        }
        default_action = NoAction();
    }
    @name("udp_check") table udp_check() {
        actions = {
            nop();
            drop();
            NoAction();
        }
        key = {
            hdr.udp.dstPort: exact;
        }
        default_action = NoAction();
    }
    apply {
        switch (ethertype_match_0.apply().action_run) {
            default: {
                l2_match_0.apply();
            }
            ipv4_packet_0: {
                ipv4_match_0.apply();
            }
            ipv6_packet_0: {
                ipv6_match_0.apply();
            }
            mpls_packet_0: {
                ipv6_match_0.apply();
            }
        }

        if (hdr.tcp.isValid()) 
            tcp_check.apply();
        else 
            if (hdr.udp.isValid()) 
                udp_check.apply();
            else 
                if (hdr.icmp.isValid()) 
                    icmp_check.apply();
        set_egress.apply();
    }
}

control DeparserImpl(packet_out packet, in headers hdr) {
    apply {
        packet.emit<ethernet_t>(hdr.ethernet);
        packet.emit<vlan_tag_t>(hdr.vlan_tag);
        packet.emit<ipv6_t>(hdr.ipv6);
        packet.emit<ipv4_t>(hdr.ipv4);
        packet.emit<udp_t>(hdr.udp);
        packet.emit<tcp_t>(hdr.tcp);
        packet.emit<icmp_t>(hdr.icmp);
    }
}

control verifyChecksum(in headers hdr, inout metadata meta, inout standard_metadata_t standard_metadata) {
    apply {
    }
}

control computeChecksum(inout headers hdr, inout metadata meta, inout standard_metadata_t standard_metadata) {
    apply {
    }
}

V1Switch<headers, metadata>(ParserImpl(), verifyChecksum(), ingress(), egress(), computeChecksum(), DeparserImpl()) main;<|MERGE_RESOLUTION|>--- conflicted
+++ resolved
@@ -167,23 +167,16 @@
     }
     @name("nop") action nop_0() {
     }
-<<<<<<< HEAD
-    @name("set_egress_port") action set_egress_port_0(bit<8> egress_port) {
+    @name("drop") action drop_0() {
+        meta.ing_metadata.drop = 1w1;
+    }
+    @name("set_egress_port") action set_egress_port_0(bit<9> egress_port) {
         meta.ing_metadata.egress_port = egress_port;
     }
+    @name("send_packet") action send_packet_0() {
+        standard_metadata.egress_spec = meta.ing_metadata.egress_port;
+    }
     @name("ethertype_match") table ethertype_match_0() {
-=======
-    @name("drop") action drop() {
-        meta.ing_metadata.drop = 1w1;
-    }
-    @name("set_egress_port") action set_egress_port(bit<9> egress_port) {
-        meta.ing_metadata.egress_port = egress_port;
-    }
-    @name("send_packet") action send_packet() {
-        standard_metadata.egress_spec = meta.ing_metadata.egress_port;
-    }
-    @name("ethertype_match") table ethertype_match() {
->>>>>>> 4b1313e1
         actions = {
             l2_packet_0();
             ipv4_packet_0();
@@ -197,22 +190,18 @@
         }
         default_action = NoAction();
     }
-<<<<<<< HEAD
+    @name("icmp_check") table icmp_check_0() {
+        actions = {
+            nop_0();
+            drop_0();
+            NoAction();
+        }
+        key = {
+            hdr.icmp.typeCode: exact;
+        }
+        default_action = NoAction();
+    }
     @name("ipv4_match") table ipv4_match_0() {
-=======
-    @name("icmp_check") table icmp_check() {
-        actions = {
-            nop();
-            drop();
-            NoAction();
-        }
-        key = {
-            hdr.icmp.typeCode: exact;
-        }
-        default_action = NoAction();
-    }
-    @name("ipv4_match") table ipv4_match() {
->>>>>>> 4b1313e1
         actions = {
             nop_0();
             set_egress_port_0();
@@ -245,10 +234,10 @@
         }
         default_action = NoAction();
     }
-    @name("set_egress") table set_egress() {
-        actions = {
-            nop();
-            send_packet();
+    @name("set_egress") table set_egress_0() {
+        actions = {
+            nop_0();
+            send_packet_0();
             NoAction();
         }
         key = {
@@ -256,10 +245,10 @@
         }
         default_action = NoAction();
     }
-    @name("tcp_check") table tcp_check() {
-        actions = {
-            nop();
-            drop();
+    @name("tcp_check") table tcp_check_0() {
+        actions = {
+            nop_0();
+            drop_0();
             NoAction();
         }
         key = {
@@ -267,10 +256,10 @@
         }
         default_action = NoAction();
     }
-    @name("udp_check") table udp_check() {
-        actions = {
-            nop();
-            drop();
+    @name("udp_check") table udp_check_0() {
+        actions = {
+            nop_0();
+            drop_0();
             NoAction();
         }
         key = {
@@ -295,14 +284,14 @@
         }
 
         if (hdr.tcp.isValid()) 
-            tcp_check.apply();
+            tcp_check_0.apply();
         else 
             if (hdr.udp.isValid()) 
-                udp_check.apply();
+                udp_check_0.apply();
             else 
                 if (hdr.icmp.isValid()) 
-                    icmp_check.apply();
-        set_egress.apply();
+                    icmp_check_0.apply();
+        set_egress_0.apply();
     }
 }
 
