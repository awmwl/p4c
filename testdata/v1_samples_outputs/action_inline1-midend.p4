--- conflicted
+++ resolved
@@ -1,5 +1,5 @@
-#include "/home/cdodd/p4c/build/../p4include/core.p4"
-#include "/home/cdodd/p4c/build/../p4include/v1model.p4"
+#include "/home/mbudiu/barefoot/git/p4c/build/../p4include/core.p4"
+#include "/home/mbudiu/barefoot/git/p4c/build/../p4include/v1model.p4"
 
 header data_t {
     bit<32> f1;
@@ -27,13 +27,8 @@
 }
 
 control ingress(inout headers hdr, inout metadata meta, inout standard_metadata_t standard_metadata) {
-<<<<<<< HEAD
-    bit<8> dest_0;
-    bit<8> val_0;
     action NoAction_0() {
     }
-=======
->>>>>>> 2d0fdb1f
     @name("setb1") action setb1_0(bit<8> val, bit<9> port) {
         hdr.data.b1 = val;
         standard_metadata.egress_spec = port;
