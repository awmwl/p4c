#include "ir.h"
#include "dbprint.h"
#include "lib/gmputil.h"

cstring IR::NamedCond::unique_name() {
    static int unique_counter = 0;
    char buf[16];
    snprintf(buf, sizeof(buf), "cond-%d", unique_counter++);
    return buf;
}

struct primitive_info_t {
    unsigned    min_operands, max_operands;
    unsigned    out_operands;  // bitset -- 1 bit per operand
    unsigned    type_match_operands;    // bitset -- 1 bit per operand
};

static const std::map<cstring, primitive_info_t> prim_info = {
    { "add",                    { 3, 3, 0x1, 0x7 } },
    { "add_header",             { 1, 1, 0x1, 0x0 } },
    { "add_to_field",           { 2, 2, 0x1, 0x3 } },
    { "bit_and",                { 3, 3, 0x1, 0x7 } },
    { "bit_andca",              { 3, 3, 0x1, 0x7 } },
    { "bit_andcb",              { 3, 3, 0x1, 0x7 } },
    { "bit_nand",               { 3, 3, 0x1, 0x7 } },
    { "bit_nor",                { 3, 3, 0x1, 0x7 } },
    { "bit_not",                { 2, 2, 0x1, 0x3 } },
    { "bit_or",                 { 3, 3, 0x1, 0x7 } },
    { "bit_orca",               { 3, 3, 0x1, 0x7 } },
    { "bit_orcb",               { 3, 3, 0x1, 0x7 } },
    { "bit_xnor",               { 3, 3, 0x1, 0x7 } },
    { "bit_xor",                { 3, 3, 0x1, 0x7 } },
    { "clone_egress_pkt_to_egress",     { 1, 2, 0x0, 0x0 } },
    { "clone_ingress_pkt_to_egress",    { 1, 2, 0x0, 0x0 } },
    { "copy_header",            { 2, 2, 0x1, 0x3 } },
    { "copy_to_cpu",            { 1, 1, 0x0, 0x0 } },
    { "count",                  { 2, 2, 0x1, 0x0 } },
    { "drop",                   { 0, 0, 0x0, 0x0 } },
    { "execute_meter",          { 3, 4, 0x1, 0x0 } },
    { "execute_stateful_alu",   { 1, 1, 0x0, 0x0 } },
    { "generate_digest",        { 2, 2, 0x0, 0x0 } },
    { "max",                    { 3, 3, 0x1, 0x7 } },
    { "min",                    { 3, 3, 0x1, 0x7 } },
    { "modify_field",           { 2, 3, 0x1, 0x7 } },
    { "modify_field_from_rng",  { 2, 3, 0x1, 0x5 } },
    { "modify_field_with_hash_based_offset",    { 4, 4, 0x1, 0x0 } },
    { "no_op",                  { 0, 0, 0x0, 0x0 } },
    { "pop",                    { 2, 2, 0x1, 0x0 } },
    { "push",                   { 2, 2, 0x1, 0x0 } },
    { "recirculate",            { 1, 1, 0x0, 0x0 } },
    { "register_read",          { 3, 3, 0x1, 0x0 } },
    { "register_write",         { 3, 3, 0x0, 0x0 } },
    { "remove_header",          { 1, 1, 0x1, 0x0 } },
    { "resubmit",               { 1, 1, 0x0, 0x0 } },
    { "shift_left",             { 3, 3, 0x1, 0x3 } },
    { "shift_right",            { 3, 3, 0x1, 0x3 } },
    { "subtract",               { 3, 3, 0x1, 0x7 } },
    { "subtract_from_field",    { 2, 2, 0x1, 0x3 } },
    { "valid",                  { 1, 1, 0x0, 0x0 } },
};

void IR::Primitive::typecheck() const {
    if (prim_info.count(name)) {
        auto &info = prim_info.at(name);
        if (operands.size() < info.min_operands)
            error("%s: not enough operands for primitive %s", srcInfo, name);
        if (operands.size() > info.max_operands)
            error("%s: too many operands for primitive %s", srcInfo, name);
    } else {
        error("%s: unknown primitive %s", srcInfo, name); }
}

bool IR::Primitive::isOutput(int operand_index) const {
    if (prim_info.count(name))
        return (prim_info.at(name).out_operands >> (operand_index-1)) & 1;
    return false;
}

unsigned IR::Primitive::inferOperandTypes() const {
    if (prim_info.count(name))
        return prim_info.at(name).type_match_operands;
    return 0;
}

void IR::ActionList::checkDuplicates() const {
    std::set<cstring> found;
    for (auto ale : *actionList) {
        if (found.count(ale->getName().name) > 0)
            ::error("Duplicate action name in table: %1%", ale);
        found.emplace(ale->getName().name);
    }
}
<<<<<<< HEAD

namespace {
class ActionArgSetup : public Transform {
    /* FIXME -- use ParameterSubstitution for this somehow? */
    std::map<cstring, const IR::Expression *>    args;
    const IR::Node *preorder(IR::PathExpression *pe) override {
        if (args.count(pe->path->name))
            return args.at(pe->path->name);
        return pe; }

 public:
    void add_arg(const IR::ActionArg *a) { args[a->name] = a; }
    void add_arg(cstring name, const IR::Expression *e) { args[name] = e; }
};

class ActionBodySetup : public Inspector {
    IR::ActionFunction      *af;
    ActionArgSetup          &setup;
    bool preorder(const IR::Vector<IR::StatOrDecl> *) override { return true; }
    bool preorder(const IR::BlockStatement *) override { return true; }
    bool preorder(const IR::AssignmentStatement *assign) override {
        cstring pname = "modify_field";
        if (assign->left->type->is<IR::Type_Header>())
            pname = "copy_header";
        auto prim = new IR::Primitive(assign->srcInfo, pname, assign->left, assign->right);
        af->action.push_back(prim->apply(setup));
        return false; }
    bool preorder(const IR::MethodCallStatement *mc) override {
        ERROR("extern method call " << mc << " not yet implemented");
        return false; }
    bool preorder(const IR::Declaration *) override {
        // FIXME -- for now, ignoring local variables?  Need copy prop + dead code elim
        return false; }
    bool preorder(const IR::Node *n) override {
        BUG("un-handled node %1% in action", n);
        return false; }

 public:
    ActionBodySetup(IR::ActionFunction *af, ActionArgSetup &setup) : af(af), setup(setup) {}
};
}  // anonymous namespace

IR::ActionFunction::ActionFunction(const P4Action *ac, const Vector<Expression> *args) {
    srcInfo = ac->srcInfo;
    name = ac->externalName();
    ActionArgSetup setup;
    size_t arg_idx = 0;
    for (auto param : *ac->parameters->getEnumerator()) {
        if (param->direction == Direction::None) {
            auto arg = new IR::ActionArg(param->srcInfo, param->type, param->name);
            setup.add_arg(arg);
            this->args.push_back(arg);
        } else {
            if (!args || arg_idx >= args->size())
                error("%s: Not enough args for %s", args->srcInfo, ac);
            else
                setup.add_arg(param->name, args->at(arg_idx++)); } }
    if (arg_idx != (args ? args->size(): 0))
        error("%s: Too many args for %s", args->srcInfo, ac);
    ac->body->apply(ActionBodySetup(this, setup));
}

static void setIntProperty(cstring name, int *val, const IR::PropertyValue *pval) {
    if (auto *ev = pval->to<IR::ExpressionValue>()) {
        if (auto *cv = ev->expression->to<IR::Constant>()) {
            *val = cv->asInt();
            return; } }
    error("%s: %s property must be a constant", pval->srcInfo, name);
}

IR::V1Table::V1Table(const P4Table *tc) {
    srcInfo = tc->srcInfo;
    name = tc->externalName();
    for (auto prop : *tc->properties->getEnumerator()) {
        if (prop->name == "key") {
            auto reads = new IR::Vector<IR::Expression>();
            for (auto el : *prop->value->to<Key>()->keyElements) {
                reads->push_back(el->expression);
                reads_types.push_back(el->matchType->path->name); }
            this->reads = reads;
        } else if (prop->name == "actions") {
            for (auto el : *prop->value->to<ActionList>()->actionList)
                this->actions.push_back(el->name->path->name);
        } else if (prop->name == "size") {
            setIntProperty(prop->name, &size, prop->value);
        } else if (prop->name == "min_size") {
            setIntProperty(prop->name, &min_size, prop->value);
        } else if (prop->name == "max_size") {
            setIntProperty(prop->name, &max_size, prop->value); } }
}
=======
>>>>>>> ad75d23e
<|MERGE_RESOLUTION|>--- conflicted
+++ resolved
@@ -89,97 +89,4 @@
             ::error("Duplicate action name in table: %1%", ale);
         found.emplace(ale->getName().name);
     }
-}
-<<<<<<< HEAD
-
-namespace {
-class ActionArgSetup : public Transform {
-    /* FIXME -- use ParameterSubstitution for this somehow? */
-    std::map<cstring, const IR::Expression *>    args;
-    const IR::Node *preorder(IR::PathExpression *pe) override {
-        if (args.count(pe->path->name))
-            return args.at(pe->path->name);
-        return pe; }
-
- public:
-    void add_arg(const IR::ActionArg *a) { args[a->name] = a; }
-    void add_arg(cstring name, const IR::Expression *e) { args[name] = e; }
-};
-
-class ActionBodySetup : public Inspector {
-    IR::ActionFunction      *af;
-    ActionArgSetup          &setup;
-    bool preorder(const IR::Vector<IR::StatOrDecl> *) override { return true; }
-    bool preorder(const IR::BlockStatement *) override { return true; }
-    bool preorder(const IR::AssignmentStatement *assign) override {
-        cstring pname = "modify_field";
-        if (assign->left->type->is<IR::Type_Header>())
-            pname = "copy_header";
-        auto prim = new IR::Primitive(assign->srcInfo, pname, assign->left, assign->right);
-        af->action.push_back(prim->apply(setup));
-        return false; }
-    bool preorder(const IR::MethodCallStatement *mc) override {
-        ERROR("extern method call " << mc << " not yet implemented");
-        return false; }
-    bool preorder(const IR::Declaration *) override {
-        // FIXME -- for now, ignoring local variables?  Need copy prop + dead code elim
-        return false; }
-    bool preorder(const IR::Node *n) override {
-        BUG("un-handled node %1% in action", n);
-        return false; }
-
- public:
-    ActionBodySetup(IR::ActionFunction *af, ActionArgSetup &setup) : af(af), setup(setup) {}
-};
-}  // anonymous namespace
-
-IR::ActionFunction::ActionFunction(const P4Action *ac, const Vector<Expression> *args) {
-    srcInfo = ac->srcInfo;
-    name = ac->externalName();
-    ActionArgSetup setup;
-    size_t arg_idx = 0;
-    for (auto param : *ac->parameters->getEnumerator()) {
-        if (param->direction == Direction::None) {
-            auto arg = new IR::ActionArg(param->srcInfo, param->type, param->name);
-            setup.add_arg(arg);
-            this->args.push_back(arg);
-        } else {
-            if (!args || arg_idx >= args->size())
-                error("%s: Not enough args for %s", args->srcInfo, ac);
-            else
-                setup.add_arg(param->name, args->at(arg_idx++)); } }
-    if (arg_idx != (args ? args->size(): 0))
-        error("%s: Too many args for %s", args->srcInfo, ac);
-    ac->body->apply(ActionBodySetup(this, setup));
-}
-
-static void setIntProperty(cstring name, int *val, const IR::PropertyValue *pval) {
-    if (auto *ev = pval->to<IR::ExpressionValue>()) {
-        if (auto *cv = ev->expression->to<IR::Constant>()) {
-            *val = cv->asInt();
-            return; } }
-    error("%s: %s property must be a constant", pval->srcInfo, name);
-}
-
-IR::V1Table::V1Table(const P4Table *tc) {
-    srcInfo = tc->srcInfo;
-    name = tc->externalName();
-    for (auto prop : *tc->properties->getEnumerator()) {
-        if (prop->name == "key") {
-            auto reads = new IR::Vector<IR::Expression>();
-            for (auto el : *prop->value->to<Key>()->keyElements) {
-                reads->push_back(el->expression);
-                reads_types.push_back(el->matchType->path->name); }
-            this->reads = reads;
-        } else if (prop->name == "actions") {
-            for (auto el : *prop->value->to<ActionList>()->actionList)
-                this->actions.push_back(el->name->path->name);
-        } else if (prop->name == "size") {
-            setIntProperty(prop->name, &size, prop->value);
-        } else if (prop->name == "min_size") {
-            setIntProperty(prop->name, &min_size, prop->value);
-        } else if (prop->name == "max_size") {
-            setIntProperty(prop->name, &max_size, prop->value); } }
-}
-=======
->>>>>>> ad75d23e
+}