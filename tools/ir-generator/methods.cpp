--- conflicted
+++ resolved
@@ -101,13 +101,7 @@
         return needed ? buf.str() : cstring(); } } },
 { "toJSON", { &NamedType::Cstring, { 
         new IrField(&NamedType::Cstring, "indent", ""), 
-<<<<<<< HEAD
-        new IrField(new ReferenceType(new TemplateInstantiation(&NamedType::Unordered_Set, 
-                                                                
-                        &NamedType::Int)), "node_refs") 
-=======
         new IrField(new ReferenceType(new TemplateInstantiation(&NamedType::Unordered_Set, &NamedType::Int)), "node_refs") 
->>>>>>> ac5b98e1
     }, CONST + IN_IMPL + OVERRIDE,
     [](IrClass *cl, cstring) -> cstring {
         std::stringstream buf;
@@ -117,16 +111,10 @@
             << cl->indent << cl->indent 
             << "buf << indent << \"\\\"Node_ID\\\" : \" << this->id;" << std::endl
             << cl->indent << cl->indent << "return buf.str();" << std::endl << "}" << std::endl;
-<<<<<<< HEAD
         buf << cl->indent << "buf << " << cl->getParent()->name << "::toJSON(indent, node_refs);" 
             << std::endl;
         
         auto iter = cl->getFields();  
-=======
-        buf << cl->indent << "buf << " << cl->getParent()->name << "::toJSON(indent, node_refs);" << std::endl;
-        
-        auto iter = cl->getFields(); 
->>>>>>> ac5b98e1
         size_t cnt = iter->count();
         iter->reset(); //Not sure if needed
 
@@ -136,7 +124,6 @@
         for (auto f : *iter) {
             if (!f->isInline && f->nullOK)
                 buf << cl->indent << "if (" << f->name << " != nullptr) ";
-<<<<<<< HEAD
             buf << cl->indent << "buf << std::endl << indent << \"\\\"" 
                 << f->name << "\\\" : \" << "
                 << "JSONGenerator::generate<" << f->type->toString();
@@ -149,63 +136,6 @@
             buf << ";" << std::endl;
             cnt--;
         }
-=======
-            if (f->type->resolve(cl->containedIn) == nullptr
-                    && !dynamic_cast<const TemplateInstantiation*>(f->type)) {
-                // not an IR pointer
-                buf << cl->indent << "buf << std::endl << indent << \"\\\"" 
-                    << f->name << "\\\" : \" << \"\\\"\" << "
-                    << "JSONGenerator::generate<" << f->type->toString() << ">(" << f->name << ", \"" << f->type->toString() << "\")"
-                    << " << \"\\\"\"";
-                if (cnt > 1)
-                    buf << "<< \",\"";
-                buf << ";" << std::endl;
-            } else {
-                buf << cl->indent
-                    << "buf << std::endl << indent << \"\\\"" << f->name << "\\\": {\"" 
-                    << " << std::endl << ";
-                if (!dynamic_cast<const TemplateInstantiation*>(f->type)) {
-                    buf << f->name << (f->isInline  ? "." : "->") << "toJSON(indent + \"    \", node_refs)"; 
-                } else {
-                    cstring base_type = dynamic_cast<const TemplateInstantiation*>(f->type)->base->toString();
-                    if (base_type == "vector" || base_type == "std::vector") {
-                        buf << "\"Handle std::vector here.\"";
-                       /* buf << cl->indent 
-                            << "indent << \"    \" << \"\\\"Node_Type\\\" : \\\"std::vector\\\",\" << std::endl"
-                            << " << \"\\\"Elements\\\" : [\" << std::endl;";
-                        buf << cl->indent
-                            << "vector<cstring> " << f-name << "_elems;
-                            << "for (auto & e : " << f->name << ") {" << std::endl
-                            << cl->indent << cl->ifdent
-                        if (f->args[0]->resolve(cl->containedIn) == nullptr
-                                && !dynamic_cast<const TemplateInstantiation*>(f->args[0])) {
-                            buf << "std::stringstream ss; ss << e; " 
-                                << f->name << "_elems.append(ss.str());";
-                        } else if (!dynamic_cast<const TemplateInstantiation*>(f->args[0])) {
-                            buf << f->name << "_elems.append(e.toJSON(indent + \"            \", node_refs));";
-                        } else {
-                            //Only one instance in ir-generated,  else {
-                            /
-                        }
-                        }
-                        buf << cl->indent << "}" << std::endl << "buf";
-*/
-                    } else if (base_type == "ordered_map" || base_type == "std::ordered_map") {
-                        buf << "\"Handle std::ordered_map here.\"";
-                    } else {
-                        //Fallback to IR node handling. Will break if new STL container is used.
-                        buf << f->name << (f->isInline  ?  "." : "->") 
-                            << "toJSON(indent + \"    \", node_refs)";                    }
-                }
-                buf << " << std::endl << indent << \"}\"";
-                if (cnt > 1)
-                    buf << "<< \",\"";
-                buf << ";" << std::endl;
-
-            }
-            cnt--;
-        } 
->>>>>>> ac5b98e1
         buf << cl->indent << "node_refs.insert(this->id);" << std::endl;
         buf << cl->indent << "return buf.str();" << std::endl << "}";
         return buf.str(); } } },
