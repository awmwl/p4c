# Copyright 2013-present Barefoot Networks, Inc.
#
# Licensed under the Apache License, Version 2.0 (the "License");
# you may not use this file except in compliance with the License.
# You may obtain a copy of the License at
#
#    http://www.apache.org/licenses/LICENSE-2.0
#
# Unless required by applicable law or agreed to in writing, software
# distributed under the License is distributed on an "AS IS" BASIS,
# WITHOUT WARRANTIES OR CONDITIONS OF ANY KIND, either express or implied.
# See the License for the specific language governing permissions and
# limitations under the License.

# Unit tests

check_PROGRAMS = exception_test format_test source_file_test path_test \
		 enumerator_test default_test unittest_transform1 json_test \
<<<<<<< HEAD
		 opeq_test dumpjson
=======
		 opeq_test call_graph_test
>>>>>>> 5e765d4e

default_test_SOURCES = test/unittests/default_test.cpp
default_test_LDADD = libp4ctoolkit.a
exception_test_SOURCES = test/unittests/exception_test.cpp
exception_test_LDADD = libp4ctoolkit.a
enumerator_test_SOURCES = test/unittests/enumerator_test.cpp
enumerator_test_LDADD = libp4ctoolkit.a
source_file_test_SOURCES = test/unittests/source_file_test.cpp
source_file_test_LDADD = libp4ctoolkit.a
format_test_SOURCES = test/unittests/format_test.cpp
format_test_LDADD = libp4ctoolkit.a
path_test_SOURCES = test/unittests/path_test.cpp
path_test_LDADD = libp4ctoolkit.a
json_test_SOURCES = test/unittests/json_test.cpp
json_test_LDADD = libp4ctoolkit.a
call_graph_test_SOURCES = test/unittests/call_graph_test.cpp
call_graph_test_LDADD = libp4ctoolkit.a
unittest_transform1_SOURCES = $(ir_SOURCES) test/unittests/transform1.cpp
unittest_transform1_LDADD = libfrontend.a libp4ctoolkit.a
dumpjson_SOURCES = $(ir_SOURCES) test/unittests/dumpjson.cpp
dumpjson_LDADD = libfrontend.a libp4ctoolkit.a
opeq_test_SOURCES = $(ir_SOURCES) test/unittests/opeq_test.cpp
opeq_test_LDADD = libfrontend.a libp4ctoolkit.a

# Compiler tests

TESTS += $(check_PROGRAMS)<|MERGE_RESOLUTION|>--- conflicted
+++ resolved
@@ -16,11 +16,7 @@
 
 check_PROGRAMS = exception_test format_test source_file_test path_test \
 		 enumerator_test default_test unittest_transform1 json_test \
-<<<<<<< HEAD
-		 opeq_test dumpjson
-=======
-		 opeq_test call_graph_test
->>>>>>> 5e765d4e
+		 opeq_test call_graph_test dumpjson
 
 default_test_SOURCES = test/unittests/default_test.cpp
 default_test_LDADD = libp4ctoolkit.a
